/* Copyright (c) 2009-2012 Stanford University
 *
 * Permission to use, copy, modify, and distribute this software for any
 * purpose with or without fee is hereby granted, provided that the above
 * copyright notice and this permission notice appear in all copies.
 *
 * THE SOFTWARE IS PROVIDED "AS IS" AND THE AUTHOR(S) DISCLAIM ALL WARRANTIES
 * WITH REGARD TO THIS SOFTWARE INCLUDING ALL IMPLIED WARRANTIES OF
 * MERCHANTABILITY AND FITNESS. IN NO EVENT SHALL AUTHORS BE LIABLE FOR
 * ANY SPECIAL, DIRECT, INDIRECT, OR CONSEQUENTIAL DAMAGES OR ANY DAMAGES
 * WHATSOEVER RESULTING FROM LOSS OF USE, DATA OR PROFITS, WHETHER IN AN
 * ACTION OF CONTRACT, NEGLIGENCE OR OTHER TORTIOUS ACTION, ARISING OUT OF
 * OR IN CONNECTION WITH THE USE OR PERFORMANCE OF THIS SOFTWARE.
 */

#include "SegmentIterator.h"
#include "LogEntryTypes.h"

namespace RAMCloud {

/**
 * This default constructor creates an unusable iterator. This only exists
 * so that mock subclasses can be written.
 */
SegmentIterator::SegmentIterator()
    : wrapperSegment(),
      buffer(NULL),
      length(0),
      segment(NULL),
      certificate(),
      currentOffset(0),
      currentType(),
      currentLength()
{
}

/**
 * Construct a new SegmentIterator for the given Segment object. This
 * is typically used to iterate a segment still in master server memory.
 *
 * Note that behaviour is undefined if the segment is modified after the
 * iterator has been constructed.
 *
 * Operations are only safe and valid if the segment it iterates over
 * is well-formed. If unsure, use checkMetadataIntegrity() ensure the
 * segment data is safe for iteration before use.
 *
 * \param segment
 *      The Segment object to be iterated over.
 *
 * \return
 *      The newly constructed SegmentIterator object.
 */
SegmentIterator::SegmentIterator(Segment& segment)
    : wrapperSegment(),
      buffer(NULL),
      length(0),
      segment(&segment),
      certificate(),
      currentOffset(0),
      currentType(),
      currentLength()
{
<<<<<<< HEAD
#if 0
    if (!segment.checkMetadataIntegrity())
        throw SegmentIteratorException(HERE, "cannot iterate: corrupt segment");
#endif
=======
    segment.getAppendedLength(certificate);
>>>>>>> 716abf2e
}

/**
 * Construct a new SegmentIterator given a contiguous piece of memory that
 * contains the serialized contents of a segment. This is typically used
 * to iterate a segment after it was written to a backup.
 *
 * Note that behaviour is undefined if the segment is modified after the
 * iterator has been constructed.
 *
 * Operations are only safe and valid if the segment it iterates over
 * is well-formed. If unsure, use checkMetadataIntegrity() ensure the
 * segment data is safe for iteration before use.
 * 
 * \param buffer
 *      A pointer to the first byte of the segment.
 *
 * \param length
 *      The total length of the buffer.
 *
 * \param certificate
 *      A Certificate which is used to find the length of this segment and
 *      to check the integrity of its metadata. Certificates are generated
 *      by getAppendedLength().
 */
SegmentIterator::SegmentIterator(const void *buffer, uint32_t length,
                                 const Segment::Certificate& certificate)
    : wrapperSegment(),
      buffer(buffer),
      length(length),
      segment(NULL),
      certificate(certificate),
      currentOffset(0),
      currentType(),
      currentLength()
{
throw SegmentIteratorException(HERE, "Segments are a little botched. Need to merge with HEAD to get Ryan's certificate fixes. Don't use this constructor!");
    wrapperSegment.construct(buffer, length);
    segment = &*wrapperSegment;
}

SegmentIterator::SegmentIterator(const SegmentIterator& other)
    : wrapperSegment(),
      buffer(other.buffer),
      length(other.length),
      segment(other.segment),
      certificate(other.certificate),
      currentOffset(other.currentOffset),
      currentType(other.currentType),
      currentLength(other.currentLength)
{
    if (other.wrapperSegment) {
        wrapperSegment.construct(buffer, length);
        segment = wrapperSegment.get();
    }
}

SegmentIterator&
SegmentIterator::operator=(const SegmentIterator& other)
{
    if (this == &other)
        return *this;
    buffer = other.buffer;
    length = other.length;
    segment = other.segment;
    certificate = other.certificate;
    currentOffset = other.currentOffset;
    currentType = other.currentType;
    currentLength = other.currentLength;
    if (other.wrapperSegment) {
        wrapperSegment.construct(buffer, length);
        segment = wrapperSegment.get();
    }
    return *this;
}

/**
 * This destructor only exists for testing (that is, for mock subclasses).
 */
SegmentIterator::~SegmentIterator()
{
}

/**
 * Test if the SegmentIterator has exhausted all entries. More concretely, if
 * the current entry is valid, this will return false. After next() has been
 * called on the last valid entry, this will return true.
 *
 * \return
 *      true if there are no more entries left to iterate, else false.
 */
bool
SegmentIterator::isDone()
{
<<<<<<< HEAD
return currentOffset >= segment->head;
    return getType() == LOG_ENTRY_TYPE_SEGFOOTER;
=======
    return getOffset() >= certificate.segmentLength;
>>>>>>> 716abf2e
}

/**
 * Progress the iterator to the next entry in the segment, if there is one.
 * If there is another entry, then after this method returns any future calls
 * to getType, getLength, appendToBuffer, etc. will use the next in the log.
 * Calling next() after the iterator isDone() has no effect.
 */
void
SegmentIterator::next()
{
    if (isDone())
        return;

    const Segment::EntryHeader* header = segment->getEntryHeader(currentOffset);
    currentOffset += sizeof32(*header) + header->getLengthBytes() + getLength();

    currentType.destroy();
    currentLength.destroy();
}

/**
 * Return the type of the entry currently pointed to by the iterator.
 */
LogEntryType
SegmentIterator::getType()
{
    if (!currentType) {
        currentType.construct(
            segment->getEntryHeader(currentOffset)->getType());
    }
    return *currentType;
}

/**
 * Return the length of the entry currently pointed to by the iterator.
 */
uint32_t
SegmentIterator::getLength()
{
    if (!currentLength) {
        const Segment::EntryHeader* header =
            segment->getEntryHeader(currentOffset);
        uint32_t length = 0;
        segment->copyOut(currentOffset + sizeof32(*header),
                         &length,
                         header->getLengthBytes());
        currentLength.construct(length);
    }
    return *currentLength;
}

/**
 * Return the byte offset of the entry currently pointed to by the iterator
 * within the segment. This is primarily useful in building Log::Position
 * objects.
 */
uint32_t
SegmentIterator::getOffset()
{
    return currentOffset;
}

/**
 * Append the current entry to the provided buffer.
 */
uint32_t
SegmentIterator::appendToBuffer(Buffer& buffer)
{
    segment->getEntry(currentOffset, buffer);
    return buffer.getTotalLength();
}

/**
 * Append the current entry to the provided buffer after first resetting the
 * buffer, removing any previous contents.
 */
uint32_t
SegmentIterator::setBufferTo(Buffer& buffer)
{
    buffer.reset();
    return appendToBuffer(buffer);
}

/**
 * Check the integrity of the segment's metadata by iterating over all entries
 * and ensuring that:
 *
 *  1) All entry lengths are within bounds.
 *  2) The computed length and checksum match those stored in the provided
 *     certificate.
 *
 * If the check passes, this segment may be safely iterated over in the most
 * trivial way. Further, with high probability the metadata is correct and the
 * appropriate data will be observed.
 *
 * Segments are not responsible for the integrity of the data they store, so
 * appended data that anyone cares about should include their own checksums.
 *
 * \throw SegmentIteratorException
 *      If the segment metadata is corrupt. Advancing the iterator after
 *      this exception is unsafe.
 */
void
SegmentIterator::checkMetadataIntegrity()
{
    if (!segment->checkMetadataIntegrity(certificate))
        throw SegmentIteratorException(HERE, "cannot iterate: corrupt segment");
}

/******************************************************************************
 * PRIVATE METHODS
 ******************************************************************************/

} // namespace<|MERGE_RESOLUTION|>--- conflicted
+++ resolved
@@ -61,14 +61,7 @@
       currentType(),
       currentLength()
 {
-<<<<<<< HEAD
-#if 0
-    if (!segment.checkMetadataIntegrity())
-        throw SegmentIteratorException(HERE, "cannot iterate: corrupt segment");
-#endif
-=======
     segment.getAppendedLength(certificate);
->>>>>>> 716abf2e
 }
 
 /**
@@ -163,12 +156,7 @@
 bool
 SegmentIterator::isDone()
 {
-<<<<<<< HEAD
-return currentOffset >= segment->head;
-    return getType() == LOG_ENTRY_TYPE_SEGFOOTER;
-=======
     return getOffset() >= certificate.segmentLength;
->>>>>>> 716abf2e
 }
 
 /**
