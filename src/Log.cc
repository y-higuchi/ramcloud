--- conflicted
+++ resolved
@@ -203,14 +203,10 @@
     uint64_t segmentOffset;
 
     if (head != NULL) {
-<<<<<<< HEAD
-        seh = head->append(type, buffer, length, lengthInLog,
-            &segmentOffset, sync, expectedChecksum);
-=======
         seh = head->append(type, buffer,
                            downCast<uint32_t>(length), lengthInLog,
                            &segmentOffset, sync, expectedChecksum);
->>>>>>> 542b49f7
+
         if (seh != NULL) {
             // entry was appended to head segment
             if (logTime != NULL)
@@ -234,14 +230,10 @@
     addToActiveMaps(head);
 
     // append the entry
-<<<<<<< HEAD
-    seh = head->append(type, buffer, length, lengthInLog,
-        &segmentOffset, sync, expectedChecksum);
-=======
     seh = head->append(type, buffer,
                        downCast<uint32_t>(length), lengthInLog,
                        &segmentOffset, sync, expectedChecksum);
->>>>>>> 542b49f7
+
     assert(seh != NULL);
     if (logTime != NULL)
         *logTime = LogTime(head->getId(), segmentOffset);
