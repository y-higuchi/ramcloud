/* Copyright (c) 2014 Stanford University
 *
 * Permission to use, copy, modify, and distribute this software for any
 * purpose with or without fee is hereby granted, provided that the above
 * copyright notice and this permission notice appear in all copies.
 *
 * THE SOFTWARE IS PROVIDED "AS IS" AND THE AUTHOR(S) DISCLAIM ALL WARRANTIES
 * WITH REGARD TO THIS SOFTWARE INCLUDING ALL IMPLIED WARRANTIES OF
 * MERCHANTABILITY AND FITNESS. IN NO EVENT SHALL AUTHORS BE LIABLE FOR
 * ANY SPECIAL, DIRECT, INDIRECT, OR CONSEQUENTIAL DAMAGES OR ANY DAMAGES
 * WHATSOEVER RESULTING FROM LOSS OF USE, DATA OR PROFITS, WHETHER IN AN
 * ACTION OF CONTRACT, NEGLIGENCE OR OTHER TORTIOUS ACTION, ARISING OUT OF
 * OR IN CONNECTION WITH THE USE OR PERFORMANCE OF THIS SOFTWARE.
 */

#include "Common.h"
#include "IndexletManager.h"
#include "StringUtil.h"
#include "Util.h"

namespace RAMCloud {

IndexletManager::IndexletManager(Context* context, ObjectManager* objectManager)
    : context(context)
    , indexletMap()
    , indexletMapMutex()
    , objectManager(objectManager)
{
}

///////////////////////////////////////////////////////////////////////////////
/////////////////////////// Meta-data related functions ///////////////////////
///////////////////////////////////////////////////////////////////////////////

/**
 * Add and initialize an index partition (indexlet) on this index server.
 *
 * \param tableId
 *      Id of the data table for which this indexlet stores some
 *      index information.
 * \param indexId
 *      Id of the index key for which this indexlet stores some information.
 * \param indexletTableId
 *      Id of the table that will hold objects for this indexlet
 * \param firstKey
 *      Key blob marking the start of the indexed key range for this indexlet.
 * \param firstKeyLength
 *      Length of firstKeyStr.
 * \param firstNotOwnedKey
 *      Key blob marking the first not owned key of the key space
 *      for this indexlet.
 * \param firstNotOwnedKeyLength
 *      Length of firstNotOwnedKey.
 * \return
 *      Returns true if successfully added, false if the indexlet cannot be
 *      added because it overlaps with one or more existing indexlets.
 */
bool
IndexletManager::addIndexlet(
                 uint64_t tableId, uint8_t indexId, uint64_t indexletTableId,
                 const void *firstKey, uint16_t firstKeyLength,
                 const void *firstNotOwnedKey, uint16_t firstNotOwnedKeyLength,
                 uint64_t higestUsedId)
{
    Lock indexletMapLock(indexletMapMutex);

    if (lookupIndexlet(tableId, indexId, firstKey, firstKeyLength,
                       indexletMapLock) != indexletMap.end()) {
        return false;
    }

<<<<<<< HEAD
    Btree* bt = new Btree(indexletTableId, objectManager, higestUsedId);
    indexletMap.insert(std::make_pair(std::make_pair(tableId, indexId),
                       Indexlet(firstKey, firstKeyLength, firstNotOwnedKey,
                                firstNotOwnedKeyLength, bt)));
=======
    Btree* bt = new Btree(indexletTableId, objectManager);

    indexletMap.emplace(std::make_pair(tableId, indexId), Indexlet(firstKey,
                firstKeyLength, firstNotOwnedKey, firstNotOwnedKeyLength, bt));
>>>>>>> 59bedafb

    for (auto it = indexletMap.begin(); it != indexletMap.end(); it++) {
        Indexlet* indexlet = &it->second;
        string firstKeyStr = StringUtil::binaryToString(
                indexlet->firstKey, indexlet->firstKeyLength);
        firstKeyStr += "";
        string firstNotOwnedKeyStr = StringUtil::binaryToString(
                indexlet->firstNotOwnedKey, indexlet->firstNotOwnedKeyLength);
        firstNotOwnedKeyStr += "";
    }

    return true;
}

/**
 * Delete entries for an index partition (indexlet) on this index server. We can
 * have multiple indexlets for a table and an index stored on the same server.
 *
 * \param tableId
 *      Id of the data table for which this indexlet stores some
 *      index information.
 * \param indexId
 *      Id of the index key for which this indexlet stores some information.
 * \param firstKey
 *      Key blob marking the start of the indexed key range for this indexlet.
 * \param firstKeyLength
 *      Length of firstKeyStr.
 * \param firstNotOwnedKey
 *      Key blob marking the first not owned key of the key space
 *      for this indexlet.
 * \param firstNotOwnedKeyLength
 *      Length of firstNotOwnedKey.
 * \return
 *      True if indexlet was deleted. Failed if indexlet did not exist.
 */
bool
IndexletManager::deleteIndexlet(
                uint64_t tableId, uint8_t indexId,
                const void *firstKey, uint16_t firstKeyLength,
                const void *firstNotOwnedKey, uint16_t firstNotOwnedKeyLength)
{
    Lock indexletMapLock(indexletMapMutex);

    // TODO(ashgup): This function can be simplified by using getIndexlet.
    // However, you'll still need to take the lock here and pass it on --
    // this may call for another lower level version of getIndexlet that takes
    // in a lock. The higher level getIndexlet() and this function can use that.

    IndexletMap::iterator it = lookupIndexlet(tableId, indexId,
                                              firstKey, firstKeyLength,
                                              indexletMapLock);
    if (it == indexletMap.end()) {
        return false;
    }

    Indexlet* indexlet = &it->second;

    if (keyCompare(indexlet->firstKey, indexlet->firstKeyLength,
                   firstKey, firstKeyLength) != 0  ||
        keyCompare(indexlet->firstNotOwnedKey,
                   indexlet->firstNotOwnedKeyLength,
                   firstNotOwnedKey, firstNotOwnedKeyLength) != 0) {
        return false;
    }

    delete indexlet->bt;
    indexletMap.erase(it);

    return true;
}

/**
 * Given the exact specification of a indexlet's range , obtain the current data
 * associated with that indexlet, if it exists. Note that the data returned is a
 * snapshot. The IndexletManager's data may be modified at any time by other
 * threads.
 *
 * \param tableId
 *      Id of the data table for which this indexlet stores some
 *      index information.
 * \param indexId
 *      Id of the index key for which this indexlet stores some information.
 * \param firstKey
 *      Key blob marking the start of the indexed key range for this indexlet.
 * \param firstKeyLength
 *      Length of firstKeyStr.
 * \param firstNotOwnedKey
 *      Key blob marking the first not owned key of the key space
 *      for this indexlet.
 * \param firstNotOwnedKeyLength
 *      Length of firstNotOwnedKey.
 * \return
 *      True if a indexlet was found, otherwise false.
 */
IndexletManager::Indexlet*
IndexletManager::getIndexlet(
                uint64_t tableId, uint8_t indexId,
                const void *firstKey, uint16_t firstKeyLength,
                const void *firstNotOwnedKey, uint16_t firstNotOwnedKeyLength)
{
    Lock indexletMapLock(indexletMapMutex);

    // TODO(ashgup): This function seems somewhat inefficient because
    // lookupIndexlet() does comparisons on first and firstNotOwned keys
    // and then we do it again here. Instead you can iterate over all the
    // indexlets and do the comparison directly here instead of calling into
    // lookupIndexlet().

    IndexletMap::iterator it = lookupIndexlet(tableId, indexId,
                                              firstKey, firstKeyLength,
                                              indexletMapLock);
    if (it == indexletMap.end())
        return NULL;

    Indexlet* indexlet = &it->second;

    if (keyCompare(indexlet->firstKey, indexlet->firstKeyLength,
                   firstKey, firstKeyLength) != 0  ||
        keyCompare(indexlet->firstNotOwnedKey,
                   indexlet->firstNotOwnedKeyLength,
                   firstNotOwnedKey, firstNotOwnedKeyLength) != 0) {
        return NULL;
    }

    return indexlet;
}

/**
 * Helper for the public methods that need to look up a indexlet. This method
 * iterates over all candidates in the multimap.
 *
 * \param tableId
 *      Id of the data table for which this indexlet stores some
 *      index information.
 * \param indexId
 *      Id of the index key for which this indexlet stores some information.
 * \param key
 *      Key blob marking the start of the indexed key range for this indexlet.
 * \param keyLength
 *      Length of firstKeyStr.
 * \param indexletMapMutex
 *      Lock from parent function to protect the indexletMap
 *      from concurrent access.
 * \return
 *      A IndexletMap::iterator is returned. If no indexlet was found, it will
 *      be equal to indexletMap.end(). Otherwise, it will refer to the desired
 *      indexlet.
 *
 *      An iterator, rather than a Indexlet pointer is returned to facilitate
 *      efficient deletion.
 */
IndexletManager::IndexletMap::iterator
IndexletManager::lookupIndexlet(uint64_t tableId, uint8_t indexId,
                                const void *key, uint16_t keyLength,
                                Lock& indexletMapMutex)
{
    auto range = indexletMap.equal_range(std::make_pair(tableId, indexId));
    IndexletMap::iterator end = range.second;

    for (IndexletMap::iterator it = range.first; it != end; it++) {

        Indexlet* indexlet = &it->second;
        if (keyCompare(key, keyLength,
                       indexlet->firstKey, indexlet->firstKeyLength) < 0) {
            continue;
        }

        if (indexlet->firstNotOwnedKey != NULL) {
            if (keyCompare(key, keyLength,
                           indexlet->firstNotOwnedKey,
                           indexlet->firstNotOwnedKeyLength) >= 0) {
                continue;
            }
        }
        return it;
    }
    return indexletMap.end();
}

 /**
  * Obtain the total number of indexlets this object is managing.
  * 
  * \return
  *     Total number of indexlets this object is managing.
  */
size_t
IndexletManager::getCount()
{
    Lock indexletMapLock(indexletMapMutex);
    return indexletMap.size();
}

/**
 * Insert index entry for an object for a given index id.
 *
 * \param tableId
 *      Id of the table containing the object corresponding to this index entry.
 * \param indexId
 *      Id of the index to which this index key belongs.
 * \param key
 *      Key blob for for the index entry.
 * \param keyLength
 *      Length of key.
 * \param pKHash
 *      Hash of the primary key of the object.
 * \return
 *      Returns STATUS_OK if the insert succeeded. Other status values
 *      indicate different failures.
 */
Status
IndexletManager::insertEntry(uint64_t tableId, uint8_t indexId,
                             const void* key, KeyLength keyLength,
                             uint64_t pKHash)
{
    Lock indexletMapLock(indexletMapMutex);

    RAMCLOUD_LOG(DEBUG, "Inserting: tableId %lu, indexId %u, hash %lu,\n"
                        "key: %s", tableId, indexId, pKHash,
                        Util::hexDump(key, keyLength).c_str());

    IndexletMap::iterator it =
            lookupIndexlet(tableId, indexId, key, keyLength, indexletMapLock);
    if (it == indexletMap.end()) {
        RAMCLOUD_LOG(DEBUG, "unknown indexlet\n");
        return STATUS_UNKNOWN_INDEXLET;
    }
    Indexlet* indexlet = &it->second;

    Lock indexletLock(indexlet->indexletMutex);
    indexletMapLock.unlock();

    KeyAndHash keyAndHash = {key, keyLength, pKHash};
    indexlet->bt->insert(keyAndHash, pKHash);

    return STATUS_OK;
}

/**
 * Lookup objects with index keys corresponding to indexId in the
 * specified range or point.
 *
 * \param tableId
 *      Id of the table containing the objects corresponding to these
 *      index keys.
 * \param indexId
 *      Id of the index to which these index keys belongs.
 * \param firstKey
 *      Starting key blob for the key range in which keys are to be matched.
 *      The key range includes the firstKey.
 * \param firstKeyLength
 *      Length of firstKey.
 * \param firstAllowedKeyHash
 *      Smallest primary key hash value allowed for firstKey.
 * \param lastKey
 *      Ending key for the key range in which keys are to be matched.
 *      The key range includes the lastKey.
 * \param lastKeyLength
 *      Length of lastKey.
 * \param maxNumHashes
 *      Maximum number of key hashes that can be returned as a response here.
 *      If there are more hashes to be returned than maxNumHashes, then
 *      information about the next key + keyHash to be fetched is also returned.
 * 
 * \param[out] responseBuffer
 *      Return buffer containing the following:
 *      1. Actual bytes of the next key to fetch (nextKey), if any.
 *      Indicates that results for index keys starting at nextKey + nextKeyHash
 *      couldn't be returned right now, possibly because we ran out of space
 *      in the response rpc.
 *      Client can send another request to get results starting at nexKey +
 *      nextKeyHash.
 *      This part occupies the first nextKeyLength bytes of responseBuffer.
 *      2. The key hashes of the primary keys of all the objects
 *      that match the lookup query and can be returned in this response.
 *      This part occupies numHashes * sizeof(KeyHash) bytes of responseBuffer.
 * \param[out] numHashes
 *      Return the number of objects that matched the lookup, for which
 *      the primary key hashes are being returned here.
 * \param[out] nextKeyLength
 *      Length of nextKey in bytes.
 * \param[out] nextKeyHash
 *      Results starting at nextKey + nextKeyHash couldn't be returned.
 *      Client can send another request according to this.
 * \return
 *      Returns STATUS_OK if the lookup succeeded. Other status values
 *      indicate different failures.
 */
Status
IndexletManager::lookupIndexKeys(uint64_t tableId, uint8_t indexId,
                                 const void* firstKey, KeyLength firstKeyLength,
                                 uint64_t firstAllowedKeyHash,
                                 const void* lastKey, uint16_t lastKeyLength,
                                 uint32_t maxNumHashes,
                                 Buffer* responseBuffer, uint32_t* numHashes,
                                 uint16_t* nextKeyLength, uint64_t* nextKeyHash)
{
    Lock indexletMapLock(indexletMapMutex);

    RAMCLOUD_LOG(DEBUG, "Looking up: tableId %lu, indexId %u.\n"
                        "first key: %s\n"
                        "last  key: %s\n",
                        tableId, indexId,
                        Util::hexDump(firstKey, firstKeyLength).c_str(),
                        Util::hexDump(lastKey, lastKeyLength).c_str());

    IndexletMap::iterator mapIter =
            lookupIndexlet(tableId, indexId, firstKey, firstKeyLength,
                           indexletMapLock);
    if (mapIter == indexletMap.end())
        return STATUS_UNKNOWN_INDEXLET;
    Indexlet* indexlet = &mapIter->second;

    *numHashes = 0;
    *nextKeyLength = 0;

    Lock indexletLock(indexlet->indexletMutex);
    indexletMapLock.unlock();

    // If there are no values in this indexlet's tree, return right away.
    if (indexlet->bt->empty()) {
        //return STATUS_OK;
    }

    // We want to use lower_bound() instead of find() because the firstKey
    // may not correspond to a key in the indexlet.
    auto iter = indexlet->bt->lower_bound(
                KeyAndHash {firstKey, firstKeyLength, firstAllowedKeyHash});
    auto iterEnd = indexlet->bt->end();
    bool rpcMaxedOut = false;

    // At the end of the below while loop, iterLast will point to
    // the last valid key in a leaf
    auto iterLast = iter;

    // If the iterator is currently at the end, then it stays at the
    // same point if we try to advance (i.e., increment) the iterator.
    // This can result this loop looping forever if:
    // end of the tree is <= lastKey given by client.
    // So the second condition ensures that we break if iterator is at the end.

    // If iter == iterEnd, calling iter.key() is wrong because we will
    // then try to read an object that definitely does not exist.
    // This will cause a crash in the tree module
    while (!rpcMaxedOut &&
           iter != iterEnd &&
           keyCompare(lastKey, lastKeyLength,
                      iter.key().key, iter.key().keyLength) >= 0) {

        if (*numHashes < maxNumHashes) {
            // Can alternatively use iter.data() instead of iter.key().pKHash,
            // but we might want to make data NULL in the future, so might
            // as well use the pKHash from key right away.
            new(responseBuffer, APPEND) uint64_t(iter.key().pKHash);
            *numHashes += 1;
            // save the state of iter before advancing because we need
            // access to the last valid entry in the b-tree before we reach
            // the end. This is because iterator::end() effectively points
            // to an invalid entry
            iterLast = iter;
            ++iter;
        } else {
            rpcMaxedOut = true;
        }
    }

    if (rpcMaxedOut) {

        // check if the while loop terminated because we reached the end
        // of the iterator sequence
        auto currIter = iterLast;
        if (iter != iterEnd)
            currIter = iter;

        *nextKeyLength = uint16_t(currIter.key().keyLength);
        *nextKeyHash = currIter.data();
        responseBuffer->append(currIter.key().key,
                               uint32_t(currIter.key().keyLength));

    } else if (keyCompare(lastKey, lastKeyLength, indexlet->firstNotOwnedKey,
                          indexlet->firstNotOwnedKeyLength) > 0) {

        *nextKeyLength = indexlet->firstNotOwnedKeyLength;
        *nextKeyHash = 0;
        responseBuffer->append(indexlet->firstNotOwnedKey,
                indexlet->firstNotOwnedKeyLength);
    }

    return STATUS_OK;
}

/**
 * Remove index entry for an object for a given index id.
 *
 * \param tableId
 *      Id of the table containing the object corresponding to this index entry.
 * \param indexId
 *      Id of the index to which this index key belongs.
 * \param key
 *      Key blob for for the index entry.
 * \param keyLength
 *      Length of key.
 * \param pKHash
 *      Hash of the primary key of the object.
 * \return
 *      Returns STATUS_OK if the remove succeeded. Other status values
 *      indicate different failures.
 */
Status
IndexletManager::removeEntry(uint64_t tableId, uint8_t indexId,
                             const void* key, KeyLength keyLength,
                             uint64_t pKHash)
{
    Lock indexletMapLock(indexletMapMutex);

    RAMCLOUD_LOG(DEBUG, "Removing: tableId %lu, indexId %u, hash %lu,\n"
                        "key: %s", tableId, indexId, pKHash,
                        Util::hexDump(key, keyLength).c_str());

    IndexletMap::iterator it =
            lookupIndexlet(tableId, indexId, key, keyLength, indexletMapLock);
    if (it == indexletMap.end())
        return STATUS_UNKNOWN_INDEXLET;

    Indexlet* indexlet = &it->second;

    Lock indexletLock(indexlet->indexletMutex);
    indexletMapLock.unlock();

    // Note that we don't have to explicitly compare the key hash in value
    // since it is also a part of the key that gets compared in the tree
    // module
    if (indexlet->bt->erase_one(KeyAndHash {key, keyLength, pKHash})) {
        RAMCLOUD_LOG(DEBUG, "remove succeed: tableId %lu, indexId %u, key: %s",
                    tableId, indexId, Util::hexDump(key, keyLength).c_str());

        return STATUS_OK;
    }

    // code should not reach here ideally but if it does, we ignore it because
    // we allow for garbage in the indexlet
    RAMCLOUD_LOG(DEBUG, "remove failed: tableId %lu, indexId %u, key: %s",
                    tableId, indexId, Util::hexDump(key, keyLength).c_str());

    return STATUS_OK;
}

/**
 * Compare the object's key corresponding to index id specified in keyRange
 * with the first and last keys in keyRange to determine if the key falls
 * in the keyRange, including the end points.
 *
 * \param object
 *      Object for which the key is to be compared.
 * \param keyRange
 *      IndexKeyRange specifying the parameters of comparison.
 *
 * \return
 *      Value of true if key corresponding to index id specified in keyRange,
 *      say k, is such that lexicographically it falls in the range
 *      specified by [first key, last key] in keyRange, including end points.
 */
bool
IndexletManager::isKeyInRange(Object* object, IndexKeyRange* keyRange)
{
    uint16_t keyLength;
    const void* key = object->getKey(keyRange->indexId, &keyLength);

    if (keyCompare(keyRange->firstKey, keyRange->firstKeyLength,
                   key, keyLength) <= 0 &&
        keyCompare(keyRange->lastKey, keyRange->lastKeyLength,
                   key, keyLength) >= 0) {
        return true;
    } else {
        return false;
    }
}

/**
 * Compare the keys and return their comparison.
 *
 * \param key1
 *      Actual bytes of first key to compare.
 * \param keyLength1
 *      Length of key1.
 * \param key2
 *      Actual bytes of second key to compare.
 * \param keyLength2
 *      Length of key2.
 *
 * \return
 *      Value of 0 if the keys are equal,
 *      negative value if key1 is lexicographically < key2,
 *      positive value if key1 is lexicographically > key2.
 */
int
IndexletManager::keyCompare(const void* key1, uint16_t keyLength1,
                            const void* key2, uint16_t keyLength2)
{
    RAMCLOUD_LOG(DEBUG, "Comparing keys: %s vs %s",
            string(reinterpret_cast<const char*>(key1), keyLength1).c_str(),
            string(reinterpret_cast<const char*>(key2), keyLength2).c_str());

    int keyCmp = bcmp(key1, key2, std::min(keyLength1, keyLength2));

    if (keyCmp != 0) {
        return keyCmp;
    } else {
        return keyLength1 - keyLength2;
    }
}

} //namespace<|MERGE_RESOLUTION|>--- conflicted
+++ resolved
@@ -69,17 +69,10 @@
         return false;
     }
 
-<<<<<<< HEAD
     Btree* bt = new Btree(indexletTableId, objectManager, higestUsedId);
     indexletMap.insert(std::make_pair(std::make_pair(tableId, indexId),
                        Indexlet(firstKey, firstKeyLength, firstNotOwnedKey,
                                 firstNotOwnedKeyLength, bt)));
-=======
-    Btree* bt = new Btree(indexletTableId, objectManager);
-
-    indexletMap.emplace(std::make_pair(tableId, indexId), Indexlet(firstKey,
-                firstKeyLength, firstNotOwnedKey, firstNotOwnedKeyLength, bt));
->>>>>>> 59bedafb
 
     for (auto it = indexletMap.begin(); it != indexletMap.end(); it++) {
         Indexlet* indexlet = &it->second;
