/* Copyright (c) 2009-2012 Stanford University
 *
 * Permission to use, copy, modify, and distribute this software for any
 * purpose with or without fee is hereby granted, provided that the above
 * copyright notice and this permission notice appear in all copies.
 *
 * THE SOFTWARE IS PROVIDED "AS IS" AND THE AUTHOR(S) DISCLAIM ALL WARRANTIES
 * WITH REGARD TO THIS SOFTWARE INCLUDING ALL IMPLIED WARRANTIES OF
 * MERCHANTABILITY AND FITNESS. IN NO EVENT SHALL AUTHORS BE LIABLE FOR
 * ANY SPECIAL, DIRECT, INDIRECT, OR CONSEQUENTIAL DAMAGES OR ANY DAMAGES
 * WHATSOEVER RESULTING FROM LOSS OF USE, DATA OR PROFITS, WHETHER IN AN
 * ACTION OF CONTRACT, NEGLIGENCE OR OTHER TORTIOUS ACTION, ARISING OUT OF
 * OR IN CONNECTION WITH THE USE OR PERFORMANCE OF THIS SOFTWARE.
 */

#include "TestUtil.h"
#include "MockCluster.h"
#include "Memory.h"
#include "ReplicaManager.h"
#include "Segment.h"
#include "ShortMacros.h"
#include "Key.h"

namespace RAMCloud {

struct ReplicaManagerTest : public ::testing::Test {
    Context context;
    ServerList serverList;
    MockCluster cluster;
    const uint32_t segmentSize;
    Tub<ReplicaManager> mgr;
    ServerId serverId;
    ServerId backup1Id;
    ServerId backup2Id;

    ReplicaManagerTest()
        : context()
        , serverList(&context)
        , cluster(&context)
        , segmentSize(1 << 16)
        , mgr()
        , serverId(99, 0)
        , backup1Id()
        , backup2Id()
    {
        Logger::get().setLogLevels(RAMCloud::SILENT_LOG_LEVEL);

        ServerConfig config = ServerConfig::forTesting();
        config.services = {WireFormat::BACKUP_SERVICE,
                           WireFormat::MEMBERSHIP_SERVICE};
        config.segmentSize = segmentSize;
        config.backup.numSegmentFrames = 4;
        config.localLocator = "mock:host=backup1";
        backup1Id = addToServerList(cluster.addServer(config));

        config.localLocator = "mock:host=backup2";
        backup2Id = addToServerList(cluster.addServer(config));

        mgr.construct(&context, serverId, 2);
        serverId = CoordinatorClient::enlistServer(&context, {},
            {WireFormat::MASTER_SERVICE}, "", 0);
    }

    ServerId addToServerList(Server* server)
    {
        serverList.testingAdd({server->serverId,
                               server->config.localLocator,
                               server->config.services,
                               server->config.backup.mockSpeed,
                               ServerStatus::UP});
        return server->serverId;
    }
};

TEST_F(ReplicaManagerTest, isReplicaNeeded) {
    ServerDetails server;
    ServerChangeEvent event;

    // Is needed if we've never heard of the calling backup.
    // It'll try later when we've found out about it from the coordinator
    // or it'll die and the next backup server that comes up will take care
    // of it.
    EXPECT_TRUE(mgr->isReplicaNeeded({2, 0}, 99));

    // Is not needed if we know about the backup (and hence the crashes of any
    // of its predecessors and we have no record of this segment.
    serverList.testingAdd({{2, 0}, "mock:host=backup1",
                           {WireFormat::BACKUP_SERVICE}, 100,
                           ServerStatus::UP});
    while (mgr->failureMonitor.tracker.getChange(server, event));
    EXPECT_FALSE(mgr->isReplicaNeeded({2, 0}, 99));

    // Is needed if we know the calling backup has crashed; the successor
    // backup will take care of garbage collection.
    serverList.testingCrashed({2, 0});
    while (mgr->failureMonitor.tracker.getChange(server, event));
    EXPECT_TRUE(mgr->isReplicaNeeded({2, 0}, 99));
}

TEST_F(ReplicaManagerTest, allocateHead) {
    MockRandom _(1);
    char data[] = "Hello world!";

    Segment priorSeg(data, arrayLength(data));
    auto prior = mgr->allocateHead(87, &priorSeg, NULL);
    Segment seg(data, arrayLength(data));
    auto segment = mgr->allocateHead(88, &seg, prior);

    ASSERT_FALSE(mgr->taskQueue.isIdle());
    EXPECT_EQ(2u, mgr->replicatedSegmentList.size());
    EXPECT_EQ(segment, &mgr->replicatedSegmentList.back());
    EXPECT_EQ(segment, prior->followingSegment);
}

TEST_F(ReplicaManagerTest, allocateNonHead) {
    MockRandom _(1);
    char data[] = "Hello world!";

    Segment seg(data, arrayLength(data));
    auto segment = mgr->allocateHead(88, &seg, NULL);

    ASSERT_FALSE(mgr->taskQueue.isIdle());
    EXPECT_EQ(segment, mgr->taskQueue.tasks.front());
    EXPECT_EQ(1u, mgr->replicatedSegmentList.size());
    EXPECT_EQ(segment, &mgr->replicatedSegmentList.front());

    segment->sync(segment->queued.bytes);

    // make sure we think data was written
    EXPECT_EQ(&seg, segment->segment);
    EXPECT_EQ(arrayLength(data), segment->queued.bytes);
    EXPECT_FALSE(segment->queued.close);
    foreach (auto& replica, segment->replicas) {
        EXPECT_EQ(arrayLength(data), replica.sent.bytes);
        EXPECT_FALSE(replica.sent.close);
        EXPECT_FALSE(replica.writeRpc);
        EXPECT_FALSE(replica.freeRpc);
    }
    EXPECT_EQ(arrayLength(data), cluster.servers[0]->backup->bytesWritten);
    EXPECT_EQ(arrayLength(data), cluster.servers[1]->backup->bytesWritten);
}

// This is a test that really belongs in SegmentTest.cc, but the setup
// overhead is too high.
TEST_F(ReplicaManagerTest, writeSegment) {
    Buffer buffer;
    Segment s;

    SegmentHeader header = { *serverId, 88, segmentSize,
        Segment::INVALID_SEGMENT_ID };
    buffer.append(&header, sizeof(header));
    s.append(LOG_ENTRY_TYPE_SEGHEADER, buffer);

    Key key(123, "10", 2);
    Object object(key, NULL, 0, 0, 0);
    buffer.reset();
    object.serializeToBuffer(buffer);
    s.append(LOG_ENTRY_TYPE_OBJ, buffer);
    s.close();

    ReplicatedSegment* rs = mgr->allocateHead(88, &s, NULL);
    rs->close();
    rs->sync(s.head);

    EXPECT_EQ(1U, mgr->replicatedSegmentList.size());
    ProtoBuf::Tablets will;
    ProtoBuf::Tablets::Tablet& tablet(*will.add_tablet());
    tablet.set_table_id(123);
    HashType keyHash = Key::getHash(123, "10", 2);
    tablet.set_start_key_hash(keyHash);
    tablet.set_end_key_hash(keyHash);

    tablet.set_state(ProtoBuf::Tablets::Tablet::RECOVERING);
    tablet.set_user_data(0); // partition id
    tablet.set_ctime_log_head_id(0);
    tablet.set_ctime_log_head_offset(0);

    foreach (auto& segment, mgr->replicatedSegmentList) {
        foreach (auto& replica, segment.replicas) {
            ASSERT_TRUE(replica.isActive);
            Buffer resp;
            BackupClient::startReadingData(&context, replica.backupId, 456lu,
                                           serverId);
            BackupClient::StartPartitioningReplicas(&context, replica.backupId,
                    456lu, serverId, &will);
            Segment::Certificate certificate =
                BackupClient::getRecoveryData(&context, replica.backupId, 456lu,
                                              serverId, 88, 0, &resp);
            ASSERT_NE(0U, resp.totalLength);

            SegmentIterator it(resp.getRange(0, resp.getTotalLength()),
                               resp.getTotalLength(), certificate);
            EXPECT_FALSE(it.isDone());
            EXPECT_EQ(LOG_ENTRY_TYPE_OBJ, it.getType());
            EXPECT_EQ(Object::getSerializedLength(2, 0), it.getLength());

            Buffer buffer;
            it.appendToBuffer(buffer);
            Object object(buffer);
            EXPECT_EQ("10", TestUtil::toString(object.getKey(),
                                               object.getKeyLength()));
            EXPECT_EQ(123U, object.getTableId());
        }
    }
}

TEST_F(ReplicaManagerTest, proceed) {
    Segment seg;
    mgr->allocateHead(89, &seg, NULL)->close();
    auto& segment = mgr->replicatedSegmentList.front();
    EXPECT_FALSE(segment.replicas[0].isActive);
    mgr->proceed();
    ASSERT_TRUE(segment.replicas[0].isActive);
    EXPECT_TRUE(segment.replicas[0].writeRpc);
}

namespace {
bool handleBackupFailureFilter(string s) {
    return s == "handleBackupFailure";
}
}

TEST_F(ReplicaManagerTest, handleBackupFailure) {
    Segment seg1;
    Segment seg2;
    Segment seg3;
    auto s1 = mgr->allocateHead(89, &seg1, NULL);
    auto s2 = mgr->allocateHead(90, &seg2, s1);
    s1->close();
    auto s3 = mgr->allocateHead(91, &seg3, s2);
    s2->close();
    while (!s2->getCommitted().close || !s3->getCommitted().open) {
        mgr->proceed();
    }
    TestLog::Enable _(handleBackupFailureFilter);
    mgr->handleBackupFailure(backup1Id);
    EXPECT_EQ(
        "handleBackupFailure: Handling backup failure of serverId 1.0 | "
        "handleBackupFailure: Segment 89 recovering from lost replica which "
            "was on backup 1.0 | "
        "handleBackupFailure: Segment 90 recovering from lost replica which "
            "was on backup 1.0 | "
        "handleBackupFailure: Segment 91 recovering from lost replica which "
            "was on backup 1.0 | "
        "handleBackupFailure: Lost replica(s) for segment 91 while open due "
            "to crash of backup 1.0",
        TestLog::get());
}

TEST_F(ReplicaManagerTest, destroyAndFreeReplicatedSegment) {
    Segment seg;
    auto* segment = mgr->allocateHead(89, &seg, NULL);
    segment->sync(0);
    while (!mgr->taskQueue.isIdle())
        mgr->proceed(); // Make sure the close gets pushed out as well.
    EXPECT_FALSE(mgr->replicatedSegmentList.empty());
    EXPECT_EQ(segment, &mgr->replicatedSegmentList.front());
    mgr->destroyAndFreeReplicatedSegment(segment);
    EXPECT_TRUE(mgr->replicatedSegmentList.empty());
}

namespace {
bool filter(string s) {
    // Mostly to filter out non-deterministic storage stuff on the backup.
    const char* ok[] = { "main"
                       , "handleBackupFailure"
                       , "allocateSegment"
                       , "write"
                       , "close"
                       , "selectPrimary"
                       , "performWrite"
                       , "writeSegment"
                       , "performTask"
                       , "updateToAtLeast"
                       };
    foreach (auto* oks, ok) {
        if (s == oks)
            return true;
    }
    return false;
}
}

class DoNothingHandlers : public LogEntryHandlers {
  public:
    uint32_t getTimestamp(LogEntryType type, Buffer& buffer) { return 0; }
    bool checkLiveness(LogEntryType type, Buffer& buffer) { return true; }
    bool relocate(LogEntryType type, Buffer& oldBuffer,
                  HashTable::Reference newReference) { return true; }
};

/**
 * Not a test for a specific method, rather a more complete test of the
 * entire backup recovery system.  If this test gets too difficult to
 * maintain then it can be simplified to check a few simple properties
 * of the recovery, but as it is it is helpful since it lays out a
 * timeline of recovery whereas the code for recovery is non-linear.
 */
TEST_F(ReplicaManagerTest, endToEndBackupRecovery) {
    MockRandom __(1);

    const uint64_t logSegs = 4 + 2 + LogCleaner::SURVIVOR_SEGMENTS_TO_RESERVE;
    SegletAllocator allocator(logSegs * 8192, 8192);
    SegmentManager segmentManager(&context, 8192, serverId, allocator, *mgr, 1);
    DoNothingHandlers entryHandlers;
    Log log(&context, entryHandlers, segmentManager, *mgr);
    log.sync();

    // Set up the scenario:
    // Two log segments in the log, one durably closed and the other open
    // with a single pending write.
    log.allocateHeadIfStillOn({});
    static char buf[64];
    log.append(LOG_ENTRY_TYPE_OBJ, buf, sizeof(buf), true);
    // Non-synced append ensures mgr isn't idle, otherwise this unit test would
    // be racy: it waits for mgr->isIdle() to ensure recovery is complete, but
    // if the wait occurs before the failure notification gets processed this
    // will be trivially true.
    log.append(LOG_ENTRY_TYPE_OBJ, buf, sizeof(buf), false);
    log.head->replicatedSegment->schedule();
    ASSERT_FALSE(mgr->isIdle());
    ASSERT_EQ(1u, log.head->id);

    ServerConfig config = ServerConfig::forTesting();
    config.services = {WireFormat::BACKUP_SERVICE,
                       WireFormat::MEMBERSHIP_SERVICE};
    config.segmentSize = segmentSize;
    config.backup.numSegmentFrames = 4;
    config.localLocator = "mock:host=backup3";
    ServerId backup3Id = addToServerList(cluster.addServer(config));

    EXPECT_FALSE(mgr->isIdle());

    TestLog::Enable _(filter);
    BackupFailureMonitor failureMonitor(&context, mgr.get());
    failureMonitor.start();
    serverList.testingCrashed(backup1Id);
    serverList.testingRemove(backup1Id);

    // Wait for backup recovery to finish.
    while (!mgr->isIdle());

    // Though extremely fragile this gives a great sanity check on the order
    // of things during backup recovery which is exceptionally helpful since
    // the ordering doesn't follow the code flow at all. Comments are added
    // below to point out some of the important properties this is checking.
    // Notice the log segments involved here are Segment 0 which is closed,
    // Segment 1 which is currently the head.

    EXPECT_EQ(
        // The failure is discovered through the tracker, notice that
        // the completion of the test is also checking to make sure that
        // BackupFailureMonitor is driving the ReplicaManager proceed()
        // loop until recovery has completed.
        "main: Notifying replica manager of failure of serverId 1.0 | "
        // Next few, ensure open/closed segments get tagged appropriately
        // since recovery is different for each.
        "handleBackupFailure: Handling backup failure of serverId 1.0 | "
<<<<<<< HEAD
        "handleBackupFailure: Segment 0 recovering from lost replica "
            "which was on backup 1.0 | "
        "handleBackupFailure: Segment 1 recovering from lost replica "
            "which was on backup 1.0 | "
        "handleBackupFailure: Lost replica(s) for segment 1 "
            "while open due to crash of backup 1.0 | "
        "handleBackupFailure: Highest affected segmentId 1 | "
        // Ensure a new log head is allocated.
        "main: Allocating a new log head | "
        // Which provides the required new log digest via open.
        "allocateSegment: Allocating new replicated segment for <3.0,2> | "
        "close: 3.0, 1, 2 | "
        // And which also provides the needed close on the log segment
        // with the lost open replica.
        "close: Segment 1 closed (length 188) | "
        // Notice the actual close to the backup is delayed because it
        // must wait on a durable open to the new log head.
        "performWrite: Cannot close segment 1 until following segment is "
            "durably open | "
        // Re-replication of Segment 1's lost replica.
        "performWrite: Starting replication of segment 1 replica slot 1 "
            "on backup 4.0 | "
=======
        "handleBackupFailure: Segment 0 recovering from lost replica which "
            "was on backup 1.0 | "
        "handleBackupFailure: Segment 1 recovering from lost replica which "
            "was on backup 1.0 | "
        "handleBackupFailure: Lost replica(s) for segment 1 while open due "
            "to crash of backup 1.0 | "
        // Segment 1 goes first; since it stayed open it was always scheduled.
        // Replica slot 0 just needs an updated epoch, so that is sent out.
        "performWrite: Sending write to backup 2.0 | "
        // Replica slot 1 was the replica that was lost. Start re-replication.
        "performWrite: Starting replication of segment 1 replica slot 1 on "
            "backup 4.0 | "
>>>>>>> 716abf2e
        "performWrite: Sending open to backup 4.0 | "
        "writeSegment: Opening <3.0,1> | "
        // Segment 0 goes second because it was happily durable and descheduled
        // until the failure woke it up.
        "selectPrimary: Chose server 4.0 with 0 primary replicas and 100 MB/s "
            "disk bandwidth (expected time to read on recovery is 80 ms) | "
        "performWrite: Starting replication of segment 0 replica slot 0 on "
            "backup 4.0 | "
        "performWrite: Sending open to backup 4.0 | "
        "writeSegment: Opening <3.0,0> | "
        // Write to re-replicate segment 1 replica slot 1.
        "performWrite: Sending write to backup 4.0 | "
        // Write to re-replicate segment 0 replica slot 0 and close it.
        "performWrite: Sending write to backup 4.0 | "
        "writeSegment: Closing <3.0,0> | "
        // All re-replication has been taken care of; bump the epoch number
        // on the coordinator.
        "performTask: Updating replicationEpoch to 1,1 on coordinator to "
            "ensure lost replicas will not be reused | "
        "updateToAtLeast: request update to master recovery info for 3.0 "
            "to 1,1 | "
        "performTask: Updating replicationEpoch to 1,1 on coordinator to "
            "ensure lost replicas will not be reused | "
        "updateToAtLeast: request update to master recovery info for 3.0 "
            "to 1,1 | "
        "performTask: Updating replicationEpoch to 1,1 on coordinator to "
            "ensure lost replicas will not be reused | "
        "updateToAtLeast: request update to master recovery info for 3.0 "
            "to 1,1 | "
        "performTask: coordinator replication epoch for 3.0 updated to 1,1 | "
        "performTask: replicationEpoch ok, lost open replica recovery "
            "complete on segment 1"
        , TestLog::get());

    // Make sure the replication epoch on the coordinator was updated.
    EXPECT_EQ(1u,
        cluster.coordinator->context->coordinatorServerList->at(
        serverId).masterRecoveryInfo.min_open_segment_id());
    EXPECT_EQ(1u,
        cluster.coordinator->context->coordinatorServerList->at(
        serverId).masterRecoveryInfo.min_open_segment_epoch());
}

} // namespace RAMCloud<|MERGE_RESOLUTION|>--- conflicted
+++ resolved
@@ -284,9 +284,8 @@
 class DoNothingHandlers : public LogEntryHandlers {
   public:
     uint32_t getTimestamp(LogEntryType type, Buffer& buffer) { return 0; }
-    bool checkLiveness(LogEntryType type, Buffer& buffer) { return true; }
-    bool relocate(LogEntryType type, Buffer& oldBuffer,
-                  HashTable::Reference newReference) { return true; }
+    void relocate(LogEntryType type, Buffer& oldBuffer,
+                  LogEntryRelocator& relocator) { }
 };
 
 /**
@@ -299,11 +298,11 @@
 TEST_F(ReplicaManagerTest, endToEndBackupRecovery) {
     MockRandom __(1);
 
-    const uint64_t logSegs = 4 + 2 + LogCleaner::SURVIVOR_SEGMENTS_TO_RESERVE;
-    SegletAllocator allocator(logSegs * 8192, 8192);
-    SegmentManager segmentManager(&context, 8192, serverId, allocator, *mgr, 1);
+    ServerConfig serverConfig(ServerConfig::forTesting());
+    SegletAllocator allocator(serverConfig);
+    SegmentManager segmentManager(&context, serverConfig, serverId, allocator, *mgr);
     DoNothingHandlers entryHandlers;
-    Log log(&context, entryHandlers, segmentManager, *mgr);
+    Log log(&context, serverConfig, entryHandlers, segmentManager, *mgr);
     log.sync();
 
     // Set up the scenario:
@@ -356,30 +355,6 @@
         // Next few, ensure open/closed segments get tagged appropriately
         // since recovery is different for each.
         "handleBackupFailure: Handling backup failure of serverId 1.0 | "
-<<<<<<< HEAD
-        "handleBackupFailure: Segment 0 recovering from lost replica "
-            "which was on backup 1.0 | "
-        "handleBackupFailure: Segment 1 recovering from lost replica "
-            "which was on backup 1.0 | "
-        "handleBackupFailure: Lost replica(s) for segment 1 "
-            "while open due to crash of backup 1.0 | "
-        "handleBackupFailure: Highest affected segmentId 1 | "
-        // Ensure a new log head is allocated.
-        "main: Allocating a new log head | "
-        // Which provides the required new log digest via open.
-        "allocateSegment: Allocating new replicated segment for <3.0,2> | "
-        "close: 3.0, 1, 2 | "
-        // And which also provides the needed close on the log segment
-        // with the lost open replica.
-        "close: Segment 1 closed (length 188) | "
-        // Notice the actual close to the backup is delayed because it
-        // must wait on a durable open to the new log head.
-        "performWrite: Cannot close segment 1 until following segment is "
-            "durably open | "
-        // Re-replication of Segment 1's lost replica.
-        "performWrite: Starting replication of segment 1 replica slot 1 "
-            "on backup 4.0 | "
-=======
         "handleBackupFailure: Segment 0 recovering from lost replica which "
             "was on backup 1.0 | "
         "handleBackupFailure: Segment 1 recovering from lost replica which "
@@ -392,7 +367,6 @@
         // Replica slot 1 was the replica that was lost. Start re-replication.
         "performWrite: Starting replication of segment 1 replica slot 1 on "
             "backup 4.0 | "
->>>>>>> 716abf2e
         "performWrite: Sending open to backup 4.0 | "
         "writeSegment: Opening <3.0,1> | "
         // Segment 0 goes second because it was happily durable and descheduled
