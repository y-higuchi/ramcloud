OBJDIRS += client_shared

ifeq ($(INFINIBAND),yes)
INFINIBAND_SRCFILES := \
	   src/Infiniband.cc \
	   src/InfRcTransport.cc \
	   src/InfUdDriver.cc \
	   $(NULL)
else
INFINIBAND_SRCFILES :=
endif

CLIENT_SRCFILES := \
		   src/Buffer.cc \
		   src/CRamCloud.cc \
		   src/Client.cc \
		   src/ClientException.cc \
		   src/CodeLocation.cc \
		   src/Context.cc \
		   src/CoordinatorClient.cc \
		   src/Crc32C.cc \
		   src/Common.cc \
		   src/Cycles.cc \
		   src/Dispatch.cc \
		   src/Driver.cc \
		   src/FastTransport.cc \
		   src/IpAddress.cc \
		   src/Logger.cc \
		   src/MacAddress.cc \
		   src/MasterClient.cc \
<<<<<<< HEAD
=======
		   src/Memory.cc \
		   src/Metrics.cc \
>>>>>>> c879532e
		   src/MetricsHash.cc \
		   src/ObjectFinder.cc \
		   src/PcapFile.cc \
		   src/PingClient.cc \
		   src/RamCloud.cc \
		   src/RawMetrics.cc \
		   src/ServerRpcPool.cc \
		   src/Service.cc \
		   src/ServiceLocator.cc \
		   src/ServiceManager.cc \
		   src/SpinLock.cc \
		   src/Status.cc \
		   src/StringKeyAdapter.cc \
		   src/TcpTransport.cc \
		   src/TestLog.cc \
		   src/ThreadId.cc \
		   src/TimeCounter.cc \
		   src/Transport.cc \
		   src/TransportManager.cc \
		   src/UdpDriver.cc \
		   src/UnreliableTransport.cc \
		   $(INFINIBAND_SRCFILES) \
		   $(OBJDIR)/MetricList.pb.cc \
		   $(OBJDIR)/ServerList.pb.cc \
		   $(OBJDIR)/Tablets.pb.cc \
		   $(NULL)

CLIENT_OBJFILES := $(CLIENT_SRCFILES)
CLIENT_OBJFILES := $(patsubst src/%.cc, $(OBJDIR)/%.o, $(CLIENT_OBJFILES))
CLIENT_OBJFILES := $(patsubst $(OBJDIR)/%.cc, $(OBJDIR)/%.o, $(CLIENT_OBJFILES))

CLIENT_SHARED_OBJFILES := $(CLIENT_SRCFILES)
CLIENT_SHARED_OBJFILES := $(patsubst src/%.cc, $(OBJDIR)/client_shared/%.o, $(CLIENT_SHARED_OBJFILES))
CLIENT_SHARED_OBJFILES := $(patsubst $(OBJDIR)/%.cc, $(OBJDIR)/client_shared/%.o, $(CLIENT_SHARED_OBJFILES))

$(OBJDIR)/client_shared/%.o: $(TOP)/src/%.cc $(AUTO_GEN_HEADERS)
	@mkdir -p $(@D)
	$(call run-cxx,$@,$<,-fPIC)

$(OBJDIR)/client_shared/%.o: $(OBJDIR)/%.cc $(AUTO_GEN_HEADERS)
	@mkdir -p $(@D)
	$(call run-cxx,$@,$<,-fPIC)

$(OBJDIR)/libramcloud.a: $(CLIENT_OBJFILES)
	@mkdir -p $(@D)
	$(AR) rcs $@ $^

# protocol buffers seems to need -lpthread, meh
$(OBJDIR)/libramcloud.so: $(CLIENT_SHARED_OBJFILES)
	@mkdir -p $(@D)
	$(CXX) -shared $(LIBS) -lpthread -o $@ $^ -Wl,--no-undefined

$(OBJDIR)/client: $(OBJDIR)/RamCloudMain.o $(OBJDIR)/OptionParser.o $(OBJDIR)/libramcloud.a
	@mkdir -p $(@D)
	$(CXX) $(LIBS) -o $@ $^ -L$(OBJDIR)

$(OBJDIR)/ensureServers: $(OBJDIR)/EnsureServers.o $(OBJDIR)/OptionParser.o $(OBJDIR)/libramcloud.a
	@mkdir -p $(@D)
	$(CXX) $(LIBS) -o $@ $^ -L$(OBJDIR)

.PHONY: client client-lib client-lib-static client-lib-shared client-lib-install client-lib-uninstall ensureServers

client-lib-static: $(OBJDIR)/libramcloud.a
client-lib-shared: $(OBJDIR)/libramcloud.so
client-lib: client-lib-static client-lib-shared

# TODO(stutsman) need to rethink includes because right now this requires
# -lramcloud -I/usr/local/include/ramcloud
CLIENT_LIB_INSTALL_PREFIX := /usr/local
client-lib-install:
	-mkdir -p $(CLIENT_LIB_INSTALL_PREFIX)/lib
	install -m 644 $(OBJDIR)/libramcloud.a $(CLIENT_LIB_INSTALL_PREFIX)/lib
	install -m 644 $(OBJDIR)/libramcloud.so $(CLIENT_LIB_INSTALL_PREFIX)/lib
	-mkdir -p $(CLIENT_LIB_INSTALL_PREFIX)/include/ramcloud
	install -m 644 $(TOP)/src/RamCloudClient.h $(CLIENT_LIB_INSTALL_PREFIX)/include/ramcloud
	-mkdir -p $(CLIENT_LIB_INSTALL_PREFIX)/include/ramcloud
	install -m 644 $(TOP)/src/Net.h $(CLIENT_LIB_INSTALL_PREFIX)/include/ramcloud
	install -m 644 $(TOP)/src/net_user.h $(CLIENT_LIB_INSTALL_PREFIX)/include/ramcloud
	install -m 644 $(TOP)/src/net_udp.h $(CLIENT_LIB_INSTALL_PREFIX)/include/ramcloud
	install -m 644 $(TOP)/src/net_tcp.h $(CLIENT_LIB_INSTALL_PREFIX)/include/ramcloud
	install -m 644 $(TOP)/src/rcrpc.h $(CLIENT_LIB_INSTALL_PREFIX)/include/ramcloud

client-lib-uninstall:
	rm -rfv $(CLIENT_LIB_INSTALL_PREFIX){/lib/libramcloud*,/include/ramcloud}

client: $(OBJDIR)/client $(OBJDIR)/ensureServers $(OBJDIR)/libramcloud.a $(OBJDIR)/libramcloud.so

all: client<|MERGE_RESOLUTION|>--- conflicted
+++ resolved
@@ -28,11 +28,7 @@
 		   src/Logger.cc \
 		   src/MacAddress.cc \
 		   src/MasterClient.cc \
-<<<<<<< HEAD
-=======
 		   src/Memory.cc \
-		   src/Metrics.cc \
->>>>>>> c879532e
 		   src/MetricsHash.cc \
 		   src/ObjectFinder.cc \
 		   src/PcapFile.cc \
