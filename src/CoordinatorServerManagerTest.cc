--- conflicted
+++ resolved
@@ -65,12 +65,8 @@
         masterServerId = masterServer->serverId;
 
         client = cluster.getCoordinatorClient();
-<<<<<<< HEAD
         ramcloud.construct(context, "mock:host=coordinator");
-=======
-
         serverList = &(serverManager->service.serverList);
->>>>>>> f03ea05d
     }
 
     DISALLOW_COPY_AND_ASSIGN(CoordinatorServerManagerTest);
