--- conflicted
+++ resolved
@@ -116,16 +116,31 @@
     }
 }
 
-<<<<<<< HEAD
-}
-=======
 } // namespace CppUnit
->>>>>>> 3259b8ce
 
 namespace RAMCloud {
 
 /**
-<<<<<<< HEAD
+ * A wrapper around regerror(3) that returns a std::string.
+ * \param errorCode
+ *      See regerror(3).
+ * \param storage
+ *      See regerror(3).
+ * \return
+ *      The full error message from regerror(3).
+ */
+static string
+friendlyRegerror(int errorCode, const regex_t* storage)
+{
+    size_t errorBufSize = regerror(errorCode, storage, NULL, 0);
+    char errorBuf[errorBufSize];
+    size_t errorBufSize2 = regerror(errorCode, storage, errorBuf,
+                                    errorBufSize);
+    assert(errorBufSize == errorBufSize2);
+    return errorBuf;
+}
+
+/**
  * Append a printable representation of the contents of the memory
  * to a string.
  *
@@ -139,7 +154,8 @@
  *      that way, and everything else is output as 4-byte decimal integers.
  */
 void
-bufToString(const char *buf, uint32_t length, string& s) {
+bufToString(const char *buf, uint32_t length, string& s)
+{
     uint32_t i = 0;
     char temp[20];
     const char* separator = "";
@@ -189,24 +205,6 @@
             }
         }
     }
-=======
- * A wrapper around regerror(3) that returns a std::string.
- * \param errorCode
- *      See regerror(3).
- * \param storage
- *      See regerror(3).
- * \return
- *      The full error message from regerror(3).
- */
-static string
-friendlyRegerror(int errorCode, const regex_t* storage)
-{
-    size_t errorBufSize = regerror(errorCode, storage, NULL, 0);
-    char errorBuf[errorBufSize];
-    size_t errorBufSize2 = regerror(errorCode, storage, errorBuf,
-                                    errorBufSize);
-    assert(errorBufSize == errorBufSize2);
-    return errorBuf;
 }
 
 /**
@@ -244,7 +242,6 @@
     }
 
     regfree(&pregStorage);
->>>>>>> 3259b8ce
 }
 
 } // namespace RAMCloud